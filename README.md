--- conflicted
+++ resolved
@@ -144,19 +144,7 @@
 
 <hr /> <!-- end the details section -->
 
-<<<<<<< HEAD
-```go
-	entry2 := ach.NewEntryDetail(ach.EntryParam{
-		ReceivingDFI:      "102001017",
-		RDFIAccount:       "5343121",
-		Amount:            "799",
-		TransactionCode:   "22",
-		IDNumber:          "#123456",
-		IndividualName:    "Wade Arnold",
-		DiscretionaryData: "R"})
-=======
-</details>
->>>>>>> 207dd02e
+</details>
 
 
 In the cloud shell you should be prompted with:

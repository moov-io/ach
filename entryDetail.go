--- conflicted
+++ resolved
@@ -21,11 +21,8 @@
 	"fmt"
 	"sort"
 	"strconv"
-<<<<<<< HEAD
-=======
 	"strings"
 	"unicode/utf8"
->>>>>>> 207dd02e
 )
 
 // EntryDetail contains the actual transaction data for an individual entry.
@@ -73,14 +70,6 @@
 	// For addenda Records, the Trace Number will be identical to the Trace Number
 	// in the associated Entry Detail Record, since the Trace Number is associated
 	// with an entry or item rather than a physical record.
-<<<<<<< HEAD
-	TraceNumber int
-
-	// Addendum a list of Addenda for the Entry
-	// keeping separarte lists for different types of addenda...
-	Addendum       []Addenda
-	ReturnAddendum []ReturnAddenda
-=======
 	//
 	// Use TraceNumberField for a properly formatted string representation.
 	TraceNumber string `json:"traceNumber,omitempty"`
@@ -98,43 +87,11 @@
 	Addenda99Dishonored *Addenda99Dishonored `json:"addenda99Dishonored,omitempty"`
 	// Category defines if the entry is a Forward, Return, or NOC
 	Category string `json:"category,omitempty"`
->>>>>>> 207dd02e
 	// validator is composed for data validation
 	validator
 	// converters is composed for ACH to golang Converters
 	converters
 
-<<<<<<< HEAD
-// EntryParam is the minimal fields required to make a ach entry
-type EntryParam struct {
-	ReceivingDFI      string `json:"receiving_dfi"`
-	RDFIAccount       string `json:"rdfi_account"`
-	Amount            string `json:"amount"`
-	IDNumber          string `json:"id_number,omitempty"`
-	IndividualName    string `json:"individual_name,omitempty"`
-	ReceivingCompany  string `json:"receiving_company,omitempty"`
-	DiscretionaryData string `json:"discretionary_data,omitempty"`
-	TransactionCode   string `json:"transaction_code"`
-}
-
-// NewEntryDetail returns a new EntryDetail with default values for none exported fields
-func NewEntryDetail(params ...EntryParam) *EntryDetail {
-	entry := &EntryDetail{
-		recordType: "6",
-	}
-	if len(params) > 0 {
-		entry.SetRDFI(entry.parseNumField(params[0].ReceivingDFI))
-		entry.DFIAccountNumber = params[0].RDFIAccount
-		entry.Amount = entry.parseNumField(params[0].Amount)
-		entry.IdentificationNumber = params[0].IDNumber
-		if params[0].IndividualName != "" {
-			entry.IndividualName = params[0].IndividualName
-		} else {
-			entry.IndividualName = params[0].ReceivingCompany
-		}
-		entry.DiscretionaryData = params[0].DiscretionaryData
-		entry.TransactionCode = entry.parseNumField(params[0].TransactionCode)
-=======
 	validateOpts *ValidateOpts
 }
 
@@ -226,7 +183,6 @@
 
 	// End of TransactionCode Values
 )
->>>>>>> 207dd02e
 
 // NewEntryDetail returns a new EntryDetail with default values for non exported fields
 func NewEntryDetail() *EntryDetail {
@@ -259,14 +215,9 @@
 	ed.IdentificationNumber = record[39:54]
 	// 55-76 The name of the receiver, usually the name on the bank account
 	ed.IndividualName = record[54:76]
-<<<<<<< HEAD
-	// 77-78 allows ODFIs to include codes of significance only to them
-	// normally blank
-=======
 	// 77-78 allows ODFIs to include codes of significance only to them, normally blank
 	//
 	// For WEB and TEL batches this field is the PaymentType which is either R(reoccurring) or S(single)
->>>>>>> 207dd02e
 	ed.DiscretionaryData = record[76:78]
 	// 79-79 1 if addenda exists 0 if it does not
 	ed.AddendaRecordIndicator = ed.parseNumField(record[78:79])
@@ -359,18 +310,8 @@
 		return fieldError("RDFIIdentification", ErrConstructor, ed.RDFIIdentificationField())
 	}
 	if ed.DFIAccountNumber == "" {
-<<<<<<< HEAD
-		return &FieldError{FieldName: "DFIAccountNumber", Value: ed.DFIAccountNumber, Msg: msgFieldInclusion}
-	}
-	// amount can be 0 if it's COR, should probably be more specific...
-	/*
-		if ed.Amount == 0 {
-			return &FieldError{FieldName: "Amount", Value: ed.AmountField(), Msg: msgFieldInclusion}
-		}*/
-=======
 		return fieldError("DFIAccountNumber", ErrConstructor, ed.DFIAccountNumber)
 	}
->>>>>>> 207dd02e
 	if ed.IndividualName == "" {
 		return fieldError("IndividualName", ErrConstructor, ed.IndividualName)
 	}
@@ -380,17 +321,6 @@
 	return nil
 }
 
-<<<<<<< HEAD
-// AddAddenda appends an EntryDetail to the Addendum
-func (ed *EntryDetail) AddAddenda(addenda Addenda) []Addenda {
-	ed.AddendaRecordIndicator = 1
-	// checks to make sure that we only have either or, not both
-	if ed.ReturnAddendum != nil {
-		return nil
-	}
-	ed.Addendum = append(ed.Addendum, addenda)
-	return ed.Addendum
-=======
 func (ed *EntryDetail) amountOverflowsField() error {
 	intstr := strconv.Itoa(ed.Amount)
 	strstr := ed.AmountField()
@@ -401,18 +331,6 @@
 		return fmt.Errorf("does not match formatted value %s", strstr)
 	}
 	return nil
->>>>>>> 207dd02e
-}
-
-// AddReturnAddenda appends an ReturnAddendum to the entry
-func (ed *EntryDetail) AddReturnAddenda(returnAddendum ReturnAddenda) []ReturnAddenda {
-	ed.AddendaRecordIndicator = 1
-	// checks to make sure that we only have either or, not both
-	if ed.Addendum != nil {
-		return nil
-	}
-	ed.ReturnAddendum = append(ed.ReturnAddendum, returnAddendum)
-	return ed.ReturnAddendum
 }
 
 // SetRDFI takes the 9 digit RDFI account number and separates it for RDFIIdentification and CheckDigit
@@ -554,8 +472,6 @@
 	return ed.IndividualNameField()
 }
 
-<<<<<<< HEAD
-=======
 // SetReceivingCompany setter for CCD ReceivingCompany which is underlying IndividualName
 func (ed *EntryDetail) SetReceivingCompany(s string) {
 	ed.IndividualName = s
@@ -597,17 +513,11 @@
 	return ed.IndividualName[20:22]
 }
 
->>>>>>> 207dd02e
 // DiscretionaryDataField returns a space padded string of DiscretionaryData
 func (ed *EntryDetail) DiscretionaryDataField() string {
 	return ed.alphaField(ed.DiscretionaryData, 2)
 }
 
-<<<<<<< HEAD
-// PaymentType returns the discretionary data field used in web batch files
-func (ed *EntryDetail) PaymentType() string {
-	if ed.DiscretionaryData == "" {
-=======
 // PaymentTypeField returns the DiscretionaryData field used in WEB and TEL batch files
 func (ed *EntryDetail) PaymentTypeField() string {
 	// because DiscretionaryData can be changed outside of PaymentType we reset the value for safety
@@ -622,10 +532,8 @@
 	if t == "R" {
 		ed.DiscretionaryData = "R"
 	} else {
->>>>>>> 207dd02e
 		ed.DiscretionaryData = "S"
 	}
-	return ed.DiscretionaryDataField()
 }
 
 // SetProcessControlField setter for TRC Process Control Field characters 1-6 of underlying IndividualName
@@ -660,14 +568,6 @@
 
 // TraceNumberField returns a zero padded TraceNumber string
 func (ed *EntryDetail) TraceNumberField() string {
-<<<<<<< HEAD
-	return ed.numericField(ed.TraceNumber, 15)
-}
-
-// HasReturnAddenda returns true if entry has return addenda
-func (ed *EntryDetail) HasReturnAddenda() bool {
-	return ed.ReturnAddendum != nil
-=======
 	return ed.stringField(ed.TraceNumber, 15)
 }
 
@@ -724,5 +624,4 @@
 		return entries[i].TraceNumber < entries[j].TraceNumber
 	})
 	return entries
->>>>>>> 207dd02e
 }
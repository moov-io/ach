--- conflicted
+++ resolved
@@ -72,25 +72,5 @@
 		return err
 	}
 
-<<<<<<< HEAD
-	if err := batch.Validate(); err != nil {
-		return err
-	}
-	return nil
-}
-
-// isPaymentTypeCode checks that the Entry detail records have either:
-// "R" For a recurring WEB Entry
-// "S" For a Single-Entry WEB Entry
-func (batch *BatchWEB) isPaymentTypeCode() error {
-	for _, entry := range batch.entries {
-		if !strings.Contains(strings.ToUpper(entry.PaymentType()), "S") && !strings.Contains(strings.ToUpper(entry.PaymentType()), "R") {
-			msg := fmt.Sprintf(msgBatchWebPaymentType, entry.PaymentType())
-			return &BatchError{BatchNumber: batch.header.BatchNumber, FieldName: "PaymentType", Msg: msg}
-		}
-	}
-	return nil
-=======
 	return batch.Validate()
->>>>>>> 207dd02e
 }
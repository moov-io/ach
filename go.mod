--- conflicted
+++ resolved
@@ -31,14 +31,7 @@
 	github.com/prometheus/common v0.45.0 // indirect
 	github.com/prometheus/procfs v0.12.0 // indirect
 	github.com/rickar/cal/v2 v2.1.13 // indirect
-<<<<<<< HEAD
-	golang.org/x/mobile v0.0.0-20240213143359-d1f7d3436075 // indirect
-	golang.org/x/mod v0.15.0 // indirect
 	golang.org/x/sys v0.17.0 // indirect
-	golang.org/x/tools v0.18.0 // indirect
-=======
-	golang.org/x/sys v0.17.0 // indirect
->>>>>>> 2105612b
 	google.golang.org/protobuf v1.32.0 // indirect
 	gopkg.in/yaml.v3 v3.0.1 // indirect
 )
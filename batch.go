// Licensed to The Moov Authors under one or more contributor
// license agreements. See the NOTICE file distributed with
// this work for additional information regarding copyright
// ownership. The Moov Authors licenses this file to you under
// the Apache License, Version 2.0 (the "License"); you may
// not use this file except in compliance with the License.
// You may obtain a copy of the License at
//
//     http://www.apache.org/licenses/LICENSE-2.0
//
// Unless required by applicable law or agreed to in writing,
// software distributed under the License is distributed on an
// "AS IS" BASIS, WITHOUT WARRANTIES OR CONDITIONS OF ANY
// KIND, either express or implied.  See the License for the
// specific language governing permissions and limitations
// under the License.

package ach

import (
<<<<<<< HEAD
	"fmt"
	"strconv"
)
=======
	"encoding/json"
	"errors"
	"fmt"
	"strconv"
	"strings"
	"unicode/utf8"
)

// Batch holds the Batch Header and Batch Control and all Entry Records
type Batch struct {
	// id is a client defined string used as a reference to this record. accessed via ID/SetID
	id         string
	Header     *BatchHeader      `json:"batchHeader"`
	Entries    []*EntryDetail    `json:"entryDetails"`
	Control    *BatchControl     `json:"batchControl"`
	ADVEntries []*ADVEntryDetail `json:"advEntryDetails,omitempty"`
	ADVControl *ADVBatchControl  `json:"advBatchControl,omitempty"`

	// offset holds the information to build an EntryDetail record which
	// balances the batch by debiting or crediting the sum of amounts in the batch.
	offset *Offset
>>>>>>> 207dd02e

	// category defines if the entry is a Forward, Return, or NOC
	category string
	// Converters is composed for ACH to GoLang Converters
	converters

	validateOpts *ValidateOpts
}

<<<<<<< HEAD
// NewBatch takes a BatchParm and returns a matching SEC code batch type that is a batcher. Returns and error if the SEC code is not supported.
func NewBatch(bp BatchParam) (Batcher, error) {
	switch sec := bp.StandardEntryClass; sec {
	case "PPD":
		return NewBatchPPD(bp), nil
	case "WEB":
		return NewBatchWEB(bp), nil
	case "CCD":
		return NewBatchCCD(bp), nil
	case "COR":
		return NewBatchCOR(bp), nil
	default:
		msg := fmt.Sprintf(msgFileNoneSEC, sec)
		return nil, &FileError{FieldName: "StandardEntryClassCode", Msg: msg}
=======
const (
	// ACK ACH Payment Acknowledgment - A code that indicates acknowledgment of receipt of a corporate credit payment
	// (CCD).
	ACK = "ACK"
	// ADV Automated Accounting Advice – A code that provide accounting information regarding an Entry. It is an
	// optional service.
	ADV = "ADV"
	// ARC Accounts Receivable Entry – A code that indicates a consumer check converted to a one-time ACH debit.
	// The Accounts Receivable (ARC) Entry provides initiates a single-entry ACH debit to customer accounts by
	// converting checks at the point of receipt through the U.S. mail, at a drop box location or in-person for
	// payment of a bill at a manned location.
	ARC = "ARC"
	// ATX Financial EDI Acknowledgment -  A code that indicates acknowledgement by the Receiving Depository Financial
	// Institution (RDFI) that a Corporate Credit Exchange (CTX) has been received.
	ATX = "ATX"
	// BOC Back Office Conversion Entry - A code that indicates single entry debit initiated at the point of purchase
	// or at a manned bill payment location to transfer funds through conversion to an ACH debit entry during back
	// office processing.
	BOC = "BOC"
	// CCD Corporate Credit or Debit Entry - A code that indicates an entry initiated by an Organization to transfer
	// funds to or from an account of that Organization or another Organization. For commercial accounts only.
	CCD = "CCD"
	// CIE Customer Initiated Entry - A code that indicates a credit entry initiated on behalf of, and upon the
	// instruction of, a consumer to transfer funds to a non-consumer Receiver.
	CIE = "CIE"
	// COR Notification of Change or Refused Notification of Change - A code used by an RDFI or ODFI when originating a
	// Notification of Change or Refused Notification of Change in automated format.
	COR = "COR"
	// CTX Corporate Trade Exchange - A code that indicates the ability to collect and disburse funds and information
	// between companies. Generally it is used by businesses paying one another for goods or services.
	CTX = "CTX"
	// DNE Death Notification Entry - A code that United States Federal agencies (e.g. Social Security) use to notify
	// depository financial institutions that the recipient of government benefit payments has died.
	DNE = "DNE"
	// ENR Automated Enrollment Entry - A code indicating enrollment of a person with an agency of the US government
	// for a depository financial institution.
	ENR = "ENR"
	// IAT International ACH Transaction - A code IAT indicating a  credit or debit ACH entry that is part of a payment
	// transaction involving a financial agency's office (i.e., depository financial institution or business issuing
	// money orders) that is not located in the territorial jurisdiction of the United States. IAT entries can be made
	// to or from a corporate or consumer account and must be accompanied by seven (7) mandatory addenda records
	// identifying the name and physical address of the Originator, name and physical address of the Receiver,
	// Receiver's account number, Receiver's bank identity and reason for the payment.
	IAT = "IAT"
	// MTE Machine Transfer Entry - A code that indicates when a consumer uses their debit card at an Automated Teller
	// Machine (ATM) to withdraw cash.  MTE transactions cannot be aggregated together under a single Entry.
	MTE = "MTE"
	// POP Point of Purchase Entry - A code that indicates a check presented in-person to a merchant for purchase
	// is presented as an ACH entry instead of a physical check.
	POP = "POP"
	// POS Point of Sale Entry - A code that indicates a debit entry initiated at an “electronic terminal” to a
	// consumer account of the receiver to pay an obligation incurred in a point-of-sale transaction, or to effect a
	// point-of-sale terminal cash withdrawal.
	POS = "POS"
	// PPD Prearranged Payment and Deposit Entry - A code tha indicates a an entry initiated by an organization based
	// on a standing or a single entry authorization to transfer funds.
	PPD = "PPD"
	// RCK Re-presented Check Entry - A code that indicates a physical check that was presented but returned because of
	//// insufficient funds may be represented as an ACH entry.
	RCK = "RCK"
	// SHR Shared Network Transaction - A code that indicates a debit Entry initiated at an “electronic terminal,” as
	// that term is defined in Regulation E, to a Consumer Account of the Receiver to pay an obligation incurred in a
	// point-of-sale transaction, or to effect a point-of-sale terminal cash withdrawal. Also an adjusting or other
	// credit Entry related to such debit Entry, transfer of funds, or obligation. SHR Entries are initiated in a
	// shared network where the ODFI and RDFI have an agreement in addition to these Rules to process such Entries.
	SHR = "SHR"
	// TEL Telephone Initiated Entry - A code indicating a Telephone-Initiated consumer debit transactions. The NACHA
	// Operating Rules permit TEL entries when the originator obtains the Receiver's authorization for the debit entry
	// orally via the telephone.  An entry based upon a Receiver's oral authorization must utilize the TEL
	// Standard Entry Class (SEC) Code.
	TEL = "TEL"
	// TRC Check Truncation Entry - is a code used to identify a debit entry of a truncated check.
	TRC = "TRC"
	// TRX Check Truncation Entries Exchange - used to identify a debit entry exchange of a truncated checks (multiple).
	TRX = "TRX"
	// WEB Internet-Initiated/Mobile Entry - A code indicating an entry submitted pursuant to an authorization obtained
	// solely via the Internet or a mobile network. For consumer accounts only.
	WEB = "WEB"
	// XCK Destroyed Check Entry - A code indicating a debit entry initiated for a a destroyed check eligible items
	XCK = "XCK"
)

func (batch *Batch) MarshalJSON() ([]byte, error) {
	type Alias Batch
	aux := struct {
		*Alias
		Offset *Offset `json:"offset"`
	}{
		(*Alias)(batch),
		batch.offset,
>>>>>>> 207dd02e
	}
	return json.Marshal(aux)
}

func (batch *Batch) UnmarshalJSON(p []byte) error {
	if batch == nil {
		batch = &Batch{}
	}
	// blank out the fields of our Batch before reading
	batch.Header = NewBatchHeader()
	batch.Control = NewBatchControl()
	batch.ADVControl = NewADVBatchControl()

	type Alias Batch
	aux := struct {
		*Alias
	}{
		(*Alias)(batch),
	}
	if err := json.Unmarshal(p, &aux); err != nil {
		if e, ok := err.(*json.UnmarshalTypeError); ok {
			return fmt.Errorf("%s: %v", e.Field, err)
		}
		return err
	}
	return nil
}

// NewBatch takes a BatchHeader and returns a matching SEC code batch type that is a batcher. Returns an error if the SEC code is not supported.
func NewBatch(bh *BatchHeader) (Batcher, error) {
	if bh == nil {
		return nil, errors.New("nil BatchHeader provided")
	}

	switch bh.StandardEntryClassCode {
	case ACK:
		return NewBatchACK(bh), nil
	case ADV:
		return NewBatchADV(bh), nil
	case ARC:
		return NewBatchARC(bh), nil
	case ATX:
		return NewBatchATX(bh), nil
	case BOC:
		return NewBatchBOC(bh), nil
	case CCD:
		return NewBatchCCD(bh), nil
	case CIE:
		return NewBatchCIE(bh), nil
	case COR:
		return NewBatchCOR(bh), nil
	case CTX:
		return NewBatchCTX(bh), nil
	case DNE:
		return NewBatchDNE(bh), nil
	case ENR:
		return NewBatchENR(bh), nil
	case IAT:
		return nil, ErrFileIATSEC
	case MTE:
		return NewBatchMTE(bh), nil
	case POP:
		return NewBatchPOP(bh), nil
	case POS:
		return NewBatchPOS(bh), nil
	case PPD:
		return NewBatchPPD(bh), nil
	case RCK:
		return NewBatchRCK(bh), nil
	case SHR:
		return NewBatchSHR(bh), nil
	case TEL:
		return NewBatchTEL(bh), nil
	case TRC:
		return NewBatchTRC(bh), nil
	case TRX:
		return NewBatchTRX(bh), nil
	case WEB:
		return NewBatchWEB(bh), nil
	case XCK:
		return NewBatchXCK(bh), nil
	default:
	}
	return nil, NewErrFileUnknownSEC(bh.StandardEntryClassCode)
}

// ConvertBatchType will take a batch object and convert it into one of the correct batch type
func ConvertBatchType(b Batch) Batcher {
	switch b.Header.StandardEntryClassCode {
	case ACK:
		return &BatchACK{b}
	case ADV:
		return &BatchADV{b}
	case ARC:
		return &BatchARC{b}
	case ATX:
		return &BatchATX{b}
	case BOC:
		return &BatchBOC{b}
	case CCD:
		return &BatchCCD{b}
	case CIE:
		return &BatchCIE{b}
	case COR:
		return &BatchCOR{b}
	case CTX:
		return &BatchCTX{b}
	case DNE:
		return &BatchDNE{b}
	case ENR:
		return &BatchENR{b}
	case MTE:
		return &BatchMTE{b}
	case POP:
		return &BatchPOP{b}
	case POS:
		return &BatchPOS{b}
	case PPD:
		return &BatchPPD{b}
	case RCK:
		return &BatchRCK{b}
	case SHR:
		return &BatchSHR{b}
	case TEL:
		return &BatchTEL{b}
	case TRC:
		return &BatchTRC{b}
	case TRX:
		return &BatchTRX{b}
	case WEB:
		return &BatchWEB{b}
	case XCK:
		return &BatchXCK{b}
	default:
		return &b
	}
}

// Create will tabulate and assemble an ACH batch into a valid state. This includes
// setting any posting dates, sequence numbers, counts, and sums.
//
// Create implementations are free to modify computable fields in a file and should
// call the Batch's Validate function at the end of their execution.
func (batch *Batch) Create() error {
	return errors.New("use an implementation of batch or NewBatch")
}

// Validate checks properties of the ACH batch to ensure they match NACHA guidelines.
// This includes computing checksums, totals, and sequence orderings.
//
// Validate will never modify the batch.
func (batch *Batch) Validate() error {
	return errors.New("use an implementation of batch or NewBatch")
}

// SetValidation stores ValidateOpts on the Batch which are to be used to override
// the default NACHA validation rules.
func (batch *Batch) SetValidation(opts *ValidateOpts) {
	if batch == nil {
		return
	}
	batch.validateOpts = opts
}

// verify checks basic valid NACHA batch rules. Assumes properly parsed records. This does not mean it is a valid batch as validity is tied to each batch type
func (batch *Batch) verify() error {
	// No entries in batch
	if len(batch.Entries) <= 0 && len(batch.ADVEntries) <= 0 {
		return batch.Error("entries", ErrBatchNoEntries)
	}
	// verify field inclusion in all the records of the batch.
	if err := batch.isFieldInclusion(); err != nil {
		// convert the field error in to a batch error for a consistent api
		return batch.Error("FieldError", err)
	}

	if !batch.IsADV() {
		// validate batch header and control codes are the same
		if (batch.validateOpts == nil || !batch.validateOpts.UnequalServiceClassCode) &&
			batch.Header.ServiceClassCode != batch.Control.ServiceClassCode {
			return batch.Error("ServiceClassCode",
				NewErrBatchHeaderControlEquality(batch.Header.ServiceClassCode, batch.Control.ServiceClassCode))
		}
		// Company Identification in the batch header and control must match if bypassCompanyIdentificationMatch is not enabled.
		if batch.Header.CompanyIdentification != batch.Control.CompanyIdentification &&
			!(batch.validateOpts != nil && batch.validateOpts.BypassCompanyIdentificationMatch) {
			return batch.Error("CompanyIdentification",
				NewErrBatchHeaderControlEquality(batch.Header.CompanyIdentification, batch.Control.CompanyIdentification))
		}

		// Control ODFIIdentification must be the same as batch header
		if batch.Header.ODFIIdentification != batch.Control.ODFIIdentification {
			return batch.Error("ODFIIdentification",
				NewErrBatchHeaderControlEquality(batch.Header.ODFIIdentification, batch.Control.ODFIIdentification))
		}
		// batch number header and control must match
		if batch.Header.BatchNumber != batch.Control.BatchNumber {
			return batch.Error("BatchNumber",
				NewErrBatchHeaderControlEquality(batch.Header.BatchNumber, batch.Control.BatchNumber))
		}
	} else {
		if (batch.validateOpts == nil || !batch.validateOpts.UnequalServiceClassCode) &&
			batch.Header.ServiceClassCode != batch.ADVControl.ServiceClassCode {
			return batch.Error("ServiceClassCode",
				NewErrBatchHeaderControlEquality(batch.Header.ServiceClassCode, batch.ADVControl.ServiceClassCode))
		}
		// Control ODFIIdentification must be the same as batch header
		if batch.Header.ODFIIdentification != batch.ADVControl.ODFIIdentification {
			return batch.Error("ODFIIdentification",
				NewErrBatchHeaderControlEquality(batch.Header.ODFIIdentification, batch.ADVControl.ODFIIdentification))
		}
		// batch number header and control must match
		if batch.Header.BatchNumber != batch.ADVControl.BatchNumber {
			return batch.Error("BatchNumber",
				NewErrBatchHeaderControlEquality(batch.Header.BatchNumber, batch.ADVControl.BatchNumber))
		}
	}

	if err := batch.isBatchEntryCount(); err != nil {
		return err
	}
	if batch.validateOpts == nil || !batch.validateOpts.CustomTraceNumbers {
		if err := batch.isSequenceAscending(); err != nil {
			return err
		}
	}
	if err := batch.isBatchAmount(); err != nil {
		return err
	}
	if err := batch.isEntryHash(); err != nil {
		return err
	}
	if err := batch.isOriginatorDNE(); err != nil {
		return err
	}
	if batch.validateOpts == nil || !batch.validateOpts.CustomTraceNumbers {
		if err := batch.isTraceNumberODFI(); err != nil {
			return err
		}
		if err := batch.isAddendaSequence(); err != nil {
			return err
		}
	}
	if err := batch.isCategory(); err != nil {
		return err
	}
	return nil
}

// Build creates valid batch by building sequence numbers and batch batch control. An error is returned if
// the batch being built has invalid records.
func (batch *Batch) build() error {
	// Requires a valid BatchHeader
	if err := batch.Header.Validate(); err != nil {
		return err
	}
	if len(batch.Entries) <= 0 && len(batch.ADVEntries) <= 0 {
		return batch.Error("entries", ErrBatchNoEntries)
	}
	// Create record sequence numbers
	entryCount := 0
	seq := 1
<<<<<<< HEAD
	for i, entry := range batch.entries {
		entryCount = entryCount + 1 + len(entry.Addendum)
		// Allows for manual override of trace numbers if current entry's trace number is already set before
		// the batch is built.
		currentTraceNumberODFI, err := strconv.Atoi(entry.TraceNumberField()[:8])
		if err != nil {
			return err
		}
		if currentTraceNumberODFI != batch.header.ODFIIdentification {
			batch.entries[i].setTraceNumber(batch.header.ODFIIdentification, seq)
		}
		seq++
		addendaSeq := 1
		for x := range entry.Addendum {
			batch.entries[i].Addendum[x].SequenceNumber = addendaSeq
			batch.entries[i].Addendum[x].EntryDetailSequenceNumber = batch.parseNumField(batch.entries[i].TraceNumberField()[8:])
			addendaSeq++
		}
	}

	// build a BatchControl record
	bc := NewBatchControl()
	bc.ServiceClassCode = batch.header.ServiceClassCode
	bc.CompanyIdentification = batch.header.CompanyIdentification
	bc.ODFIIdentification = batch.header.ODFIIdentification
	bc.BatchNumber = batch.header.BatchNumber
	bc.EntryAddendaCount = entryCount
	bc.EntryHash = batch.parseNumField(batch.calculateEntryHash())
	bc.TotalCreditEntryDollarAmount, bc.TotalDebitEntryDollarAmount = batch.calculateBatchAmounts()
	batch.control = bc
=======
>>>>>>> 207dd02e

	if !batch.IsADV() {
		for i, entry := range batch.Entries {
			entryCount += 1 + entry.addendaCount()

			currentTraceNumberODFI, err := strconv.Atoi(entry.TraceNumberField()[:8])
			if err != nil {
				return err
			}

			batchHeaderODFI, err := strconv.Atoi(batch.Header.ODFIIdentificationField()[:8])
			if err != nil {
				return err
			}

			// Add a sequenced TraceNumber if one is not already set. Have to keep original trance number Return and NOC entries
			if currentTraceNumberODFI != batchHeaderODFI {
				if opts := batch.validateOpts; opts == nil {
					entry.SetTraceNumber(batch.Header.ODFIIdentification, seq)
				} else {
					// Automatically set the TraceNumber if we are validating Origin and don't have custom trace numbers
					if !opts.BypassOriginValidation && !opts.CustomTraceNumbers {
						entry.SetTraceNumber(batch.Header.ODFIIdentification, seq)
					}
				}
			}
			seq++
			addendaSeq := 1
			for _, a := range entry.Addenda05 {
				// sequences don't exist in NOC or Return addenda
				a.SequenceNumber = addendaSeq
				a.EntryDetailSequenceNumber = batch.parseNumField(batch.Entries[i].TraceNumberField()[8:])
				addendaSeq++
			}
		}

		// build a BatchControl record
		bc := NewBatchControl()
		bc.ServiceClassCode = batch.Header.ServiceClassCode
		bc.CompanyIdentification = batch.Header.CompanyIdentification
		bc.ODFIIdentification = batch.Header.ODFIIdentification
		bc.BatchNumber = batch.Header.BatchNumber
		bc.EntryAddendaCount = entryCount
		bc.EntryHash = batch.calculateEntryHash()
		bc.TotalCreditEntryDollarAmount, bc.TotalDebitEntryDollarAmount = batch.calculateBatchAmounts()
		batch.Control = bc
	} else {
		for i, entry := range batch.ADVEntries {
			entryCount++

			if entry.Addenda99 != nil {
				entryCount++
			}
			// Set Sequence Number
			batch.ADVEntries[i].SequenceNumber = seq

			seq++

			if seq > 9999 {
				return batch.Error("SequenceNumber", ErrBatchADVCount)
			}
		}
		// build a BatchADVControl record
		bcADV := NewADVBatchControl()
		bcADV.ServiceClassCode = batch.Header.ServiceClassCode
		bcADV.ACHOperatorData = batch.Header.CompanyName
		bcADV.ODFIIdentification = batch.Header.ODFIIdentification
		bcADV.BatchNumber = batch.Header.BatchNumber
		bcADV.EntryAddendaCount = entryCount
		bcADV.EntryHash = batch.calculateEntryHash()
		bcADV.TotalCreditEntryDollarAmount, bcADV.TotalDebitEntryDollarAmount = batch.calculateADVBatchAmounts()
		batch.ADVControl = bcADV
	}
	return batch.upsertOffsets()
}

// SetHeader appends an BatchHeader to the Batch
func (batch *Batch) SetHeader(batchHeader *BatchHeader) {
	batch.Header = batchHeader
}

// GetHeader returns the current Batch header
func (batch *Batch) GetHeader() *BatchHeader {
	return batch.Header
}

// SetControl appends an BatchControl to the Batch
func (batch *Batch) SetControl(batchControl *BatchControl) {
	batch.Control = batchControl
}

// GetControl returns the current Batch Control
func (batch *Batch) GetControl() *BatchControl {
	return batch.Control
}

// SetADVControl appends an BatchADVControl to the Batch
func (batch *Batch) SetADVControl(batchADVControl *ADVBatchControl) {
	batch.ADVControl = batchADVControl
}

// GetADVControl returns the current Batch ADVControl
func (batch *Batch) GetADVControl() *ADVBatchControl {
	return batch.ADVControl
}

// GetEntries returns a slice of entry details for the batch
func (batch *Batch) GetEntries() []*EntryDetail {
	return batch.Entries
}

// AddEntry appends an EntryDetail to the Batch
func (batch *Batch) AddEntry(entry *EntryDetail) {
	if entry == nil {
		return
	}

	batch.category = entry.Category
	batch.Entries = append(batch.Entries, entry)
}

// AddADVEntry appends an ADV EntryDetail to the Batch
func (batch *Batch) AddADVEntry(entry *ADVEntryDetail) {
	batch.category = entry.Category
	batch.ADVEntries = append(batch.ADVEntries, entry)
}

// GetADVEntries returns a slice of entry details for the batch
func (batch *Batch) GetADVEntries() []*ADVEntryDetail {
	return batch.ADVEntries
}

// Category returns batch category
func (batch *Batch) Category() string {
	if len(batch.Entries) == 0 && batch.category != "" {
		return batch.category
	}
	// If an Entry has NOC or Return that's the Batch's category
	for i := range batch.Entries {
		switch batch.Entries[i].Category {
		case CategoryReturn, CategoryNOC:
			return batch.Entries[i].Category
		}
	}
	for i := range batch.ADVEntries {
		switch batch.ADVEntries[i].Category {
		case CategoryReturn, CategoryNOC:
			return batch.ADVEntries[i].Category
		}
	}
	return CategoryForward
}

// ID returns the id of the batch
func (batch *Batch) ID() string {
	return batch.id
}

// SetID sets the batch id
func (batch *Batch) SetID(id string) {
	batch.id = id
}

// isFieldInclusion iterates through all the records in the batch and verifies against default fields
func (batch *Batch) isFieldInclusion() error {
	if err := batch.Header.Validate(); err != nil {
		return err
	}

	if !batch.IsADV() {
		for _, entry := range batch.Entries {
			if err := entry.Validate(); err != nil {
				return err
			}

			if entry.Addenda02 != nil {
				if err := entry.Addenda02.Validate(); err != nil {
					return err
				}
			}
			for _, addenda05 := range entry.Addenda05 {
				if err := addenda05.Validate(); err != nil {
					return err
				}
			}
			if entry.Addenda98 != nil {
				if err := entry.Addenda98.Validate(); err != nil {
					return err
				}
			}
			if entry.Addenda99 != nil {
				if err := entry.Addenda99.Validate(); err != nil {
					return err
				}
			}
			if entry.Addenda99Dishonored != nil {
				if err := entry.Addenda99Dishonored.Validate(); err != nil {
					return err
				}
			}
			if entry.Addenda99Contested != nil {
				if err := entry.Addenda99Contested.Validate(); err != nil {
					return err
				}
			}

		}
		return batch.Control.Validate()
	}
	// ADV File/Batch
	for _, entry := range batch.ADVEntries {
		if err := entry.Validate(); err != nil {
			return err
		}
		if entry.Addenda99 != nil {
			if err := entry.Addenda99.Validate(); err != nil {
				return err
			}
		}
	}
	return batch.ADVControl.Validate()
}

// isBatchEntryCount validate Entry count is accurate
// The Entry/Addenda Count Field is a tally of each Entry Detail and Addenda
// Record processed within the batch
func (batch *Batch) isBatchEntryCount() error {
	entryCount := 0
<<<<<<< HEAD
	for _, entry := range batch.entries {
		entryCount = entryCount + 1 + len(entry.Addendum) + len(entry.ReturnAddendum)
	}
	if entryCount != batch.control.EntryAddendaCount {
		msg := fmt.Sprintf(msgBatchCalculatedControlEquality, entryCount, batch.control.EntryAddendaCount)
		return &BatchError{BatchNumber: batch.header.BatchNumber, FieldName: "EntryAddendaCount", Msg: msg}
=======

	if !batch.IsADV() {
		for _, entry := range batch.Entries {
			entryCount += 1 + entry.addendaCount()
		}
		if entryCount != batch.Control.EntryAddendaCount {
			return batch.Error("EntryAddendaCount",
				NewErrBatchCalculatedControlEquality(entryCount, batch.Control.EntryAddendaCount))
		}
	} else {
		for _, entry := range batch.ADVEntries {
			entryCount++
			if entry.Addenda99 != nil {
				entryCount++
			}
		}
		if entryCount != batch.ADVControl.EntryAddendaCount {
			return batch.Error("EntryAddendaCount",
				NewErrBatchCalculatedControlEquality(entryCount, batch.ADVControl.EntryAddendaCount))
		}
>>>>>>> 207dd02e
	}
	return nil
}

// isBatchAmount validate Amount is the same as what is in the Entries
// The Total Debit and Credit Entry Dollar Amount fields contain accumulated
// Entry Detail debit and credit totals within a given batch
func (batch *Batch) isBatchAmount() error {
	credit := 0
	debit := 0

	//ToDo: Consider going back to one function for calculating BatchAmounts, but I'm not sure I want to have
	// calculateBatchAmounts with ADV TransactionCodes.  In addition the smaller functions help keep the -over for
	// gocyclo lower, although since we are currently at 25 (originally it was 18 or 19) it probably won't matter now
	// in this case.  Based on what I see in other github go code, I'm not sure 25 is a high enough number either.
	// Balancing easy to understand functions without having to create functions just for the purpose of meeting the
	// -over number convinces me that it should be higher than 25.

	if !batch.IsADV() {
		credit, debit = batch.calculateBatchAmounts()
		if debit != batch.Control.TotalDebitEntryDollarAmount {
			return batch.Error("TotalDebitEntryDollarAmount",
				NewErrBatchCalculatedControlEquality(debit, batch.Control.TotalDebitEntryDollarAmount))
		}
		if credit != batch.Control.TotalCreditEntryDollarAmount {
			return batch.Error("TotalCreditEntryDollarAmount",
				NewErrBatchCalculatedControlEquality(credit, batch.Control.TotalCreditEntryDollarAmount))
		}
	} else {
		credit, debit = batch.calculateADVBatchAmounts()
		if debit != batch.ADVControl.TotalDebitEntryDollarAmount {
			return batch.Error("TotalDebitEntryDollarAmount",
				NewErrBatchCalculatedControlEquality(debit, batch.ADVControl.TotalDebitEntryDollarAmount))
		}
		if credit != batch.ADVControl.TotalCreditEntryDollarAmount {
			return batch.Error("TotalCreditEntryDollarAmount",
				NewErrBatchCalculatedControlEquality(credit, batch.ADVControl.TotalCreditEntryDollarAmount))
		}
	}
	return nil
}

<<<<<<< HEAD
func (batch *batch) calculateBatchAmounts() (credit int, debit int) {
	for _, entry := range batch.entries {
		if entry.TransactionCode == 21 || entry.TransactionCode == 22 || entry.TransactionCode == 23 || entry.TransactionCode == 31 || entry.TransactionCode == 32 || entry.TransactionCode == 33 {
			credit = credit + entry.Amount
		}
		if entry.TransactionCode == 26 || entry.TransactionCode == 27 || entry.TransactionCode == 28 || entry.TransactionCode == 36 || entry.TransactionCode == 37 || entry.TransactionCode == 38 {
=======
func (batch *Batch) calculateBatchAmounts() (credit int, debit int) {
	for _, entry := range batch.Entries {
		switch entry.TransactionCode {
		case CheckingCredit, CheckingReturnNOCCredit, CheckingPrenoteCredit, CheckingZeroDollarRemittanceCredit,
			SavingsCredit, SavingsReturnNOCCredit, SavingsPrenoteCredit, SavingsZeroDollarRemittanceCredit, GLCredit,
			GLReturnNOCCredit, GLPrenoteCredit, GLZeroDollarRemittanceCredit, LoanCredit, LoanReturnNOCCredit,
			LoanPrenoteCredit, LoanZeroDollarRemittanceCredit:
			credit = credit + entry.Amount
		case CheckingDebit, CheckingReturnNOCDebit, CheckingPrenoteDebit, CheckingZeroDollarRemittanceDebit,
			SavingsDebit, SavingsReturnNOCDebit, SavingsPrenoteDebit, SavingsZeroDollarRemittanceDebit, GLDebit,
			GLReturnNOCDebit, GLPrenoteDebit, GLZeroDollarRemittanceDebit, LoanDebit, LoanReturnNOCDebit:
			debit = debit + entry.Amount
		}
	}
	return credit, debit
}

func (batch *Batch) calculateADVBatchAmounts() (credit int, debit int) {
	for _, entry := range batch.ADVEntries {
		if entry.TransactionCode == CreditForDebitsOriginated ||
			entry.TransactionCode == CreditForCreditsReceived ||
			entry.TransactionCode == CreditForCreditsRejected ||
			entry.TransactionCode == CreditSummary {
			credit = credit + entry.Amount
		}
		if entry.TransactionCode == DebitForCreditsOriginated ||
			entry.TransactionCode == DebitForDebitsReceived ||
			entry.TransactionCode == DebitForDebitsRejectedBatches ||
			entry.TransactionCode == DebitSummary {
>>>>>>> 207dd02e
			debit = debit + entry.Amount
		}
	}
	return credit, debit
}

// isSequenceAscending Individual Entry Detail Records within individual batches must
// be in ascending Trace Number order (although Trace Numbers need not necessarily be consecutive).
func (batch *Batch) isSequenceAscending() error {
	if !batch.IsADV() {
		lastSeq := "0"
		for _, entry := range batch.Entries {
			if batch.validateOpts == nil || !batch.validateOpts.CustomTraceNumbers {
				if entry.TraceNumber <= lastSeq {
					return batch.Error("TraceNumber", NewErrBatchAscending(lastSeq, entry.TraceNumber))
				}
			}
			lastSeq = entry.TraceNumber
		}
	}
	return nil
}

// isEntryHash validates the hash by recalculating the result
func (batch *Batch) isEntryHash() error {

	hashField := batch.calculateEntryHash()
	if !batch.IsADV() {
		if hashField != batch.Control.EntryHash {
			return batch.Error("EntryHash",
				NewErrBatchCalculatedControlEquality(hashField, batch.Control.EntryHash))
		}
	} else {
		if hashField != batch.ADVControl.EntryHash {
			return batch.Error("EntryHash",
				NewErrBatchCalculatedControlEquality(hashField, batch.ADVControl.EntryHash))
		}
	}
	return nil
}

// calculateEntryHash This field is prepared by hashing the 8-digit Routing Number in each entry.
// The Entry Hash provides a check against inadvertent alteration of data
func (batch *Batch) calculateEntryHash() int {
	hash := 0

	if !batch.IsADV() {
		for _, entry := range batch.Entries {
			entryRDFI, _ := strconv.Atoi(aba8(entry.RDFIIdentification))
			hash += entryRDFI
		}
	} else {
		for _, entry := range batch.ADVEntries {
			entryRDFI, _ := strconv.Atoi(aba8(entry.RDFIIdentification))
			hash += entryRDFI
		}
	}

	// EntryHash is essentially the sum of all the RDFI routing numbers in the batch. If the sum exceeds 10 digits
	// (because you have lots of Entry Detail Records), lop off the most significant digits of the sum until there
	// are only 10.
	return batch.leastSignificantDigits(hash, 10)
}

// "Only an agency of the United States Government may originate a DNE entry" - NACHA Operating Rules
// Origination code '2' is for government agencies. Codes 21, 23, 31, and 33 are the only transaction codes
// allowed for DNEs. Tranaction codes 21 and 31 are just for returns or NOCs of the 23 and 33 codes.
// So we check that the Originator Status Code is not equal to “2” for DNE if the Transaction Code is 23 or 33
func (batch *Batch) isOriginatorDNE() error {
	if batch.Header.OriginatorStatusCode != 2 && batch.Header.StandardEntryClassCode == DNE {
		for _, entry := range batch.Entries {
			if entry.TransactionCode == CheckingPrenoteCredit || entry.TransactionCode == SavingsPrenoteCredit {
				return batch.Error("OriginatorStatusCode", ErrBatchOriginatorDNE, batch.Header.OriginatorStatusCode)
			}
		}
	}
	return nil
}

// isTraceNumberODFI checks if the first 8 positions of the entry detail trace number
// match the batch header ODFI
func (batch *Batch) isTraceNumberODFI() error {
	if batch.validateOpts != nil && batch.validateOpts.BypassOriginValidation {
		return nil
	}
	for _, entry := range batch.Entries {
		if batch.Header.ODFIIdentificationField() != entry.TraceNumberField()[:8] {
			return batch.Error("ODFIIdentificationField",
				NewErrBatchTraceNumberNotODFI(batch.Header.ODFIIdentificationField(), entry.TraceNumberField()[:8]))
		}
	}
	return nil
}

// isAddendaSequence check multiple errors on addenda records in the batch entries
func (batch *Batch) isAddendaSequence() error {
	for _, entry := range batch.Entries {

		if entry.Addenda02 != nil {
			if entry.AddendaRecordIndicator != 1 {
				return batch.Error("AddendaRecordIndicator", ErrBatchAddendaIndicator)
			}
		}
		if len(entry.Addenda05) > 0 {
			// addenda without indicator flag of 1
			if entry.AddendaRecordIndicator != 1 {
				return batch.Error("AddendaRecordIndicator", ErrBatchAddendaIndicator)
			}
			lastSeq := -1
			// check if sequence is ascending
			for _, a := range entry.Addenda05 {
				// sequences don't exist in NOC or Return addenda

				if a.SequenceNumber < lastSeq {
					return batch.Error("SequenceNumber", NewErrBatchAscending(lastSeq, a.SequenceNumber))
				}
				lastSeq = a.SequenceNumber
				// check that we are in the correct Entry Detail
				if !(a.EntryDetailSequenceNumberField() == entry.TraceNumberField()[8:]) {
					return batch.Error("TraceNumber", NewErrBatchAscending(lastSeq, a.SequenceNumber))
				}
			}
		}
		if entry.Addenda98 != nil {
			if entry.AddendaRecordIndicator != 1 {
				return batch.Error("AddendaRecordIndicator", ErrBatchAddendaIndicator)
			}
		}
		if entry.Addenda99 != nil {
			if entry.AddendaRecordIndicator != 1 {
				return batch.Error("AddendaRecordIndicator", ErrBatchAddendaIndicator)
			}
		}
		if entry.Addenda99Dishonored != nil {
			if entry.AddendaRecordIndicator != 1 {
				return batch.Error("AddendaRecordIndicator", ErrBatchAddendaIndicator)
			}
		}
		if entry.Addenda99Contested != nil {
			if entry.AddendaRecordIndicator != 1 {
				return batch.Error("AddendaRecordIndicator", ErrBatchAddendaIndicator)
			}
		}
	}
	return nil
}

// isCategory verifies that a Forward and Return Category are not in the same batch
func (batch *Batch) isCategory() error {
	if !batch.IsADV() {
		category := batch.GetEntries()[0].Category
		if len(batch.Entries) > 1 {
			for i := 0; i < len(batch.Entries); i++ {
				if batch.Entries[i].Category == CategoryNOC {
					continue
				}
				if batch.Entries[i].Category != category {
					return batch.Error("Category", NewErrBatchCategory(batch.Entries[i].Category, category))
				}
			}
		}
	} else {
		category := batch.GetADVEntries()[0].Category
		if len(batch.ADVEntries) > 1 {
			for i := 0; i < len(batch.ADVEntries); i++ {
				if batch.ADVEntries[i].Category != category {
					return batch.Error("Category", NewErrBatchCategory(batch.ADVEntries[i].Category, category))
				}
			}
		}
	}

	return nil
}

// addendaFieldInclusion verifies Addenda* Field Inclusion based on entry.Category and
// batchHeader.StandardEntryClassCode
// Forward Entries:
// MTE, POS, and SHR can only have Addenda02
// ACK, ATX, CCD, CIE, CTX, DNE, ENR, WEB, PPD, TRX can only have Addenda05
// ARC, BOC, POP, RCK, TEL, TRC, XCK cannot have Addenda02 or Addenda05
// Notification of Change:
// COR and Addenda98
// Return:
// Addenda99, Addenda99Dishonored, Addenda99Contested
func (batch *Batch) addendaFieldInclusion(entry *EntryDetail) error {
	switch entry.Category {
	case CategoryForward:
		if err := batch.addendaFieldInclusionForward(entry); err != nil {
			return err
		}
	case CategoryNOC:
		if err := batch.addendaFieldInclusionNOC(entry); err != nil {
			return err
		}
	case CategoryReturn, CategoryDishonoredReturn, CategoryDishonoredReturnContested:
		if err := batch.addendaFieldInclusionReturn(entry); err != nil {
			return err
		}
	}
	return nil
}

<<<<<<< HEAD
// isAddendaCount iterates through each entry detail and checks the number of addendum is greater than the count paramater otherwise it returns an error.
// Following SEC codes allow for none or one Addendum
// "PPD", "WEB", "CCD", "CIE", "DNE", "MTE", "POS", "SHR"
func (batch *batch) isAddendaCount(count int) error {
	for _, entry := range batch.entries {
		if !entry.HasReturnAddenda() {
			if len(entry.Addendum) > count {
				msg := fmt.Sprintf(msgBatchAddendaCount, len(entry.Addendum), count, batch.header.StandardEntryClassCode)
				return &BatchError{BatchNumber: batch.header.BatchNumber, FieldName: "AddendaCount", Msg: msg}
			}
		} else {
			if len(entry.ReturnAddendum) > count {
				msg := fmt.Sprintf(msgBatchAddendaCount, len(entry.ReturnAddendum), count, batch.header.StandardEntryClassCode)
				return &BatchError{BatchNumber: batch.header.BatchNumber, FieldName: "ReturnAddendaCount", Msg: msg}
			}
=======
// addendaFieldInclusionForward verifies Addenda* Field Inclusion for entry.Category Forward
func (batch *Batch) addendaFieldInclusionForward(entry *EntryDetail) error {
	switch batch.Header.StandardEntryClassCode {
	case MTE, POS, SHR:
		if entry.Addenda02 == nil {
			return batch.Error("Addenda02", ErrFieldInclusion)
		}
		if entry.Addenda05 != nil {
			return batch.Error("Addenda05", ErrBatchAddendaCategory, entry.Category)
		}
	// ACK, ATX, CCD, CIE, CTX, DNE, ENR WEB, PPD, TRX can only have Addenda05
	case ACK, ATX, CCD, CIE, CTX, DNE, ENR, WEB, PPD, TRX:
		if entry.Addenda02 != nil {
			return batch.Error("Addenda02", ErrBatchAddendaCategory, entry.Category)
		}
	case ARC, BOC, COR, POP, RCK, TEL, TRC, XCK:
		if entry.Addenda02 != nil {
			return batch.Error("Addenda02", ErrBatchAddendaCategory, entry.Category)
		}
		if entry.Addenda05 != nil {
			return batch.Error("Addenda05", ErrBatchAddendaCategory, entry.Category)
>>>>>>> 207dd02e
		}
	}
	if batch.Header.StandardEntryClassCode != COR {
		if entry.Addenda98 != nil {
			return batch.Error("Addenda98", ErrBatchAddendaCategory, entry.Category)
		}
	}
	if entry.Addenda99 != nil {
		return batch.Error("Addenda99", ErrBatchAddendaCategory, entry.Category)
	}
	return nil
}

// addendaFieldInclusionNOC verifies Addenda* Field Inclusion for entry.Category NOC
func (batch *Batch) addendaFieldInclusionNOC(entry *EntryDetail) error {
	if entry.Addenda02 != nil {
		return batch.Error("Addenda02", ErrBatchAddendaCategory, entry.Category)
	}
	if entry.Addenda05 != nil {
		return batch.Error("Addenda05", ErrBatchAddendaCategory, entry.Category)
	}
	if batch.Header.StandardEntryClassCode != COR {
		if entry.Addenda98 != nil {
			return batch.Error("Addenda98", ErrFieldInclusion)
		}
	}
	if entry.Addenda99 != nil {
		return batch.Error("Addenda99", ErrBatchAddendaCategory, entry.Category)
	}
	return nil
}

// addendaFieldInclusionReturn verifies Addenda* Field Inclusion for entry.Category Return
func (batch *Batch) addendaFieldInclusionReturn(entry *EntryDetail) error {
	if entry.Addenda02 != nil {
		return batch.Error("Addenda02", ErrBatchAddendaCategory, entry.Category)
	}
	if entry.Addenda05 != nil {
		return batch.Error("Addenda05", ErrBatchAddendaCategory, entry.Category)
	}
	if entry.Addenda98 != nil {
		return batch.Error("Addenda98", ErrBatchAddendaCategory, entry.Category)
	}
	if entry.Addenda99 == nil && entry.Addenda99Dishonored == nil && entry.Addenda99Contested == nil {
		// Offset entries within a Return batch will not have an Addenda99 record as they might be
		// used to zero accounting entries.
		//
		// See: https://github.com/moov-io/ach/issues/1010
		if entry.IndividualName == offsetIndividualName {
			return nil
		}
		return batch.Error("Addenda99", ErrFieldInclusion)
	}
	return nil
}

// IsADV determines if a batch is batch type ADV - BatchADV
func (batch *Batch) IsADV() bool {
	ok := batch.GetHeader().StandardEntryClassCode == ADV
	return ok
}

// ValidTranCodeForServiceClassCode validates a TransactionCode is valid for a ServiceClassCode
func (batch *Batch) ValidTranCodeForServiceClassCode(entry *EntryDetail) error {
	// ADV should use ADVEntryDetail
	switch entry.TransactionCode {
	case CreditForDebitsOriginated, CreditForCreditsReceived, CreditForCreditsRejected, CreditSummary,
		DebitForCreditsOriginated, DebitForDebitsReceived, DebitForDebitsRejectedBatches, DebitSummary:
		return batch.Error("TransactionCode", ErrBatchTransactionCode, entry.TransactionCode)
	}

	if entry.validateOpts != nil && entry.validateOpts.CheckTransactionCode != nil {
		// We're unable to validate the ServiceClassCode with custom TransactionCode validation.
		return nil
	}

	switch batch.Header.ServiceClassCode {
	case AutomatedAccountingAdvices:
		return batch.Error("ServiceClassCode", ErrBatchServiceClassCode, batch.Header.ServiceClassCode)

	case MixedDebitsAndCredits:
		return nil

	case CreditsOnly:
		if entry.CreditOrDebit() != "C" {
			return batch.Error("TransactionCode", NewErrBatchServiceClassTranCode(batch.Header.ServiceClassCode, entry.TransactionCode))
		}
	case DebitsOnly:
		if entry.CreditOrDebit() != "D" {
			return batch.Error("TransactionCode", NewErrBatchServiceClassTranCode(batch.Header.ServiceClassCode, entry.TransactionCode))
		}
	}
	return nil
}

// Equal returns true only if two Batch (or any Batcher) objects are equal. Equality is determined by
// many of the ACH Batch and EntryDetail properties.
func (batch *Batch) Equal(other Batcher) bool {
	// Some fields are intentionally not compared as they could vary between batches that would otherwise be the same.
	if batch == nil || other == nil || batch.Header == nil || other.GetHeader() == nil {
		return false
	}
	if !batch.Header.Equal(other.GetHeader()) {
		return false
	}
	oentries := other.GetEntries()
	if len(batch.Entries) != len(oentries) {
		return false
	}
	equalEntries := 0
	for i := range batch.Entries {
		for j := range oentries {
			if batch.Entries[i].TransactionCode != oentries[j].TransactionCode {
				continue // skip to next EntryDetail
			}
			if batch.Entries[i].RDFIIdentification != oentries[j].RDFIIdentification {
				continue // skip to next EntryDetail
			}
			if batch.Entries[i].CheckDigit != oentries[j].CheckDigit {
				continue // skip to next EntryDetail
			}
			if batch.Entries[i].DFIAccountNumber != oentries[j].DFIAccountNumber {
				continue // skip to next EntryDetail
			}
			if batch.Entries[i].Amount != oentries[j].Amount {
				continue // skip to next EntryDetail
			}
			if batch.Entries[i].IdentificationNumber != oentries[j].IdentificationNumber {
				continue // skip to next EntryDetail
			}
			if batch.Entries[i].IndividualName != oentries[j].IndividualName {
				continue // skip to next EntryDetail
			}
			if batch.Entries[i].DiscretionaryData != oentries[j].DiscretionaryData {
				continue // skip to next EntryDetail
			}
			equalEntries++
		}
	}
	return len(batch.Entries) == equalEntries && equalEntries != 0
}

// WithOffset sets the Offset information onto a Batch so that during Create a balanced offset record(s) at the end of each batch.
//
// If there are debits, there is a credit offset matching the sum of the debits. If there are credits, there is a debit offset matching
// the sum of the credits. They are mutually exclusive.
func (b *Batch) WithOffset(off *Offset) {
	b.offset = off
}

const offsetIndividualName = "OFFSET"

func (b *Batch) upsertOffsets() error {
	if b == nil || b.offset == nil {
		return nil
	}
	if err := CheckRoutingNumber(b.offset.RoutingNumber); err != nil {
		return fmt.Errorf("offset: invalid routing number %s: %v", b.offset.RoutingNumber, err)
	}

	// remove any Offset records already on the batch
	for i := 0; i < len(b.Entries); i++ {
		// TODO(adam): Should we remove this based on checking the last element is
		// debit/credit and sums to all the other elements (which are mutually exclusive to
		// the last record being debit or credit)?
		// See: https://github.com/moov-io/ach/issues/540
		if strings.EqualFold(b.Entries[i].IndividualName, offsetIndividualName) {
			// fixup BatchControl records for our conditional after this for loop
			if b.Entries[i].TransactionCode == CheckingCredit || b.Entries[i].TransactionCode == SavingsCredit {
				b.Control.TotalCreditEntryDollarAmount -= b.Entries[i].Amount
			} else {
				b.Control.TotalDebitEntryDollarAmount -= b.Entries[i].Amount
			}
			// remove the EntryDetail
			b.Control.EntryAddendaCount -= 1
			b.Entries = append(b.Entries[:i], b.Entries[i+i:]...)
			i--
		}
	}

	// Make sure the offset account type is valid
	if err := b.offset.AccountType.validate(); err != nil {
		return err
	}

	// Create our debit offset EntryDetail
	debitED := createOffsetEntryDetail(b.offset, b)
	debitED.TraceNumber = strconv.Itoa(lastTraceNumber(b.Entries) + 1)
	debitED.Amount = b.Control.TotalCreditEntryDollarAmount
	switch b.offset.AccountType {
	case OffsetChecking:
		debitED.TransactionCode = CheckingDebit
	case OffsetSavings:
		debitED.TransactionCode = SavingsDebit
	}
	if debitED.Amount == 0 {
		debitED = nil // zero out so we don't add an empty OFFSET EntryDetail
	}

	// Create our credit offset EntryDetail
	creditED := createOffsetEntryDetail(b.offset, b)
	creditED.TraceNumber = strconv.Itoa(lastTraceNumber(b.Entries) + 2)
	creditED.Amount = b.Control.TotalDebitEntryDollarAmount
	switch b.offset.AccountType {
	case OffsetChecking:
		creditED.TransactionCode = CheckingCredit
	case OffsetSavings:
		creditED.TransactionCode = SavingsCredit
	}
	if creditED.Amount == 0 {
		creditED = nil // zero out so we don't add an empty OFFSET EntryDetail
	}

	// Add both EntryDetails to our Batch and recalculate some fields
	if debitED != nil {
		b.AddEntry(debitED)
		b.Control.EntryAddendaCount += 1
		b.Control.TotalDebitEntryDollarAmount += debitED.Amount
	}
	if creditED != nil {
		b.AddEntry(creditED)
		b.Control.EntryAddendaCount += 1
		b.Control.TotalCreditEntryDollarAmount += creditED.Amount
	}
	b.Header.ServiceClassCode = MixedDebitsAndCredits

	b.Control.ServiceClassCode = MixedDebitsAndCredits
	b.Control.EntryHash = b.calculateEntryHash()

	return nil
}

func createOffsetEntryDetail(off *Offset, batch *Batch) *EntryDetail {
	ed := NewEntryDetail()
	ed.RDFIIdentification = batch.offset.RoutingNumber[:8]
	ed.CheckDigit = batch.offset.RoutingNumber[8:9]
	ed.DFIAccountNumber = batch.offset.AccountNumber
	ed.IdentificationNumber = "" // left empty
	ed.IndividualName = offsetIndividualName
	ed.DiscretionaryData = batch.offset.Description
	if len(batch.Entries) > 0 {
		ed.Category = batch.Entries[0].Category
	}
	return ed
}

// aba8 returns the first 8 digits of an ABA routing number.
// If the input is invalid then an empty string is returned.
func aba8(rtn string) string {
	n := utf8.RuneCountInString(rtn)
	switch {
	case n > 10:
		return ""
	case n == 10:
		if rtn[0] == '0' || rtn[0] == '1' {
			return rtn[1:9] // ACH server will prefix with space, 0, or 1
		}
		return ""
	case n != 8 && n != 9:
		return ""
	default:
		return rtn[:8]
	}
}

func lastTraceNumber(entries []*EntryDetail) int {
	if len(entries) == 0 {
		return 0
	}
	n, err := strconv.Atoi(entries[len(entries)-1].TraceNumber)
	if err != nil {
		return 0
	}
	return n
}<|MERGE_RESOLUTION|>--- conflicted
+++ resolved
@@ -18,11 +18,6 @@
 package ach
 
 import (
-<<<<<<< HEAD
-	"fmt"
-	"strconv"
-)
-=======
 	"encoding/json"
 	"errors"
 	"fmt"
@@ -44,7 +39,6 @@
 	// offset holds the information to build an EntryDetail record which
 	// balances the batch by debiting or crediting the sum of amounts in the batch.
 	offset *Offset
->>>>>>> 207dd02e
 
 	// category defines if the entry is a Forward, Return, or NOC
 	category string
@@ -54,22 +48,6 @@
 	validateOpts *ValidateOpts
 }
 
-<<<<<<< HEAD
-// NewBatch takes a BatchParm and returns a matching SEC code batch type that is a batcher. Returns and error if the SEC code is not supported.
-func NewBatch(bp BatchParam) (Batcher, error) {
-	switch sec := bp.StandardEntryClass; sec {
-	case "PPD":
-		return NewBatchPPD(bp), nil
-	case "WEB":
-		return NewBatchWEB(bp), nil
-	case "CCD":
-		return NewBatchCCD(bp), nil
-	case "COR":
-		return NewBatchCOR(bp), nil
-	default:
-		msg := fmt.Sprintf(msgFileNoneSEC, sec)
-		return nil, &FileError{FieldName: "StandardEntryClassCode", Msg: msg}
-=======
 const (
 	// ACK ACH Payment Acknowledgment - A code that indicates acknowledgment of receipt of a corporate credit payment
 	// (CCD).
@@ -160,7 +138,6 @@
 	}{
 		(*Alias)(batch),
 		batch.offset,
->>>>>>> 207dd02e
 	}
 	return json.Marshal(aux)
 }
@@ -423,39 +400,6 @@
 	// Create record sequence numbers
 	entryCount := 0
 	seq := 1
-<<<<<<< HEAD
-	for i, entry := range batch.entries {
-		entryCount = entryCount + 1 + len(entry.Addendum)
-		// Allows for manual override of trace numbers if current entry's trace number is already set before
-		// the batch is built.
-		currentTraceNumberODFI, err := strconv.Atoi(entry.TraceNumberField()[:8])
-		if err != nil {
-			return err
-		}
-		if currentTraceNumberODFI != batch.header.ODFIIdentification {
-			batch.entries[i].setTraceNumber(batch.header.ODFIIdentification, seq)
-		}
-		seq++
-		addendaSeq := 1
-		for x := range entry.Addendum {
-			batch.entries[i].Addendum[x].SequenceNumber = addendaSeq
-			batch.entries[i].Addendum[x].EntryDetailSequenceNumber = batch.parseNumField(batch.entries[i].TraceNumberField()[8:])
-			addendaSeq++
-		}
-	}
-
-	// build a BatchControl record
-	bc := NewBatchControl()
-	bc.ServiceClassCode = batch.header.ServiceClassCode
-	bc.CompanyIdentification = batch.header.CompanyIdentification
-	bc.ODFIIdentification = batch.header.ODFIIdentification
-	bc.BatchNumber = batch.header.BatchNumber
-	bc.EntryAddendaCount = entryCount
-	bc.EntryHash = batch.parseNumField(batch.calculateEntryHash())
-	bc.TotalCreditEntryDollarAmount, bc.TotalDebitEntryDollarAmount = batch.calculateBatchAmounts()
-	batch.control = bc
-=======
->>>>>>> 207dd02e
 
 	if !batch.IsADV() {
 		for i, entry := range batch.Entries {
@@ -684,14 +628,6 @@
 // Record processed within the batch
 func (batch *Batch) isBatchEntryCount() error {
 	entryCount := 0
-<<<<<<< HEAD
-	for _, entry := range batch.entries {
-		entryCount = entryCount + 1 + len(entry.Addendum) + len(entry.ReturnAddendum)
-	}
-	if entryCount != batch.control.EntryAddendaCount {
-		msg := fmt.Sprintf(msgBatchCalculatedControlEquality, entryCount, batch.control.EntryAddendaCount)
-		return &BatchError{BatchNumber: batch.header.BatchNumber, FieldName: "EntryAddendaCount", Msg: msg}
-=======
 
 	if !batch.IsADV() {
 		for _, entry := range batch.Entries {
@@ -712,7 +648,6 @@
 			return batch.Error("EntryAddendaCount",
 				NewErrBatchCalculatedControlEquality(entryCount, batch.ADVControl.EntryAddendaCount))
 		}
->>>>>>> 207dd02e
 	}
 	return nil
 }
@@ -755,14 +690,6 @@
 	return nil
 }
 
-<<<<<<< HEAD
-func (batch *batch) calculateBatchAmounts() (credit int, debit int) {
-	for _, entry := range batch.entries {
-		if entry.TransactionCode == 21 || entry.TransactionCode == 22 || entry.TransactionCode == 23 || entry.TransactionCode == 31 || entry.TransactionCode == 32 || entry.TransactionCode == 33 {
-			credit = credit + entry.Amount
-		}
-		if entry.TransactionCode == 26 || entry.TransactionCode == 27 || entry.TransactionCode == 28 || entry.TransactionCode == 36 || entry.TransactionCode == 37 || entry.TransactionCode == 38 {
-=======
 func (batch *Batch) calculateBatchAmounts() (credit int, debit int) {
 	for _, entry := range batch.Entries {
 		switch entry.TransactionCode {
@@ -792,7 +719,6 @@
 			entry.TransactionCode == DebitForDebitsReceived ||
 			entry.TransactionCode == DebitForDebitsRejectedBatches ||
 			entry.TransactionCode == DebitSummary {
->>>>>>> 207dd02e
 			debit = debit + entry.Amount
 		}
 	}
@@ -996,23 +922,6 @@
 	return nil
 }
 
-<<<<<<< HEAD
-// isAddendaCount iterates through each entry detail and checks the number of addendum is greater than the count paramater otherwise it returns an error.
-// Following SEC codes allow for none or one Addendum
-// "PPD", "WEB", "CCD", "CIE", "DNE", "MTE", "POS", "SHR"
-func (batch *batch) isAddendaCount(count int) error {
-	for _, entry := range batch.entries {
-		if !entry.HasReturnAddenda() {
-			if len(entry.Addendum) > count {
-				msg := fmt.Sprintf(msgBatchAddendaCount, len(entry.Addendum), count, batch.header.StandardEntryClassCode)
-				return &BatchError{BatchNumber: batch.header.BatchNumber, FieldName: "AddendaCount", Msg: msg}
-			}
-		} else {
-			if len(entry.ReturnAddendum) > count {
-				msg := fmt.Sprintf(msgBatchAddendaCount, len(entry.ReturnAddendum), count, batch.header.StandardEntryClassCode)
-				return &BatchError{BatchNumber: batch.header.BatchNumber, FieldName: "ReturnAddendaCount", Msg: msg}
-			}
-=======
 // addendaFieldInclusionForward verifies Addenda* Field Inclusion for entry.Category Forward
 func (batch *Batch) addendaFieldInclusionForward(entry *EntryDetail) error {
 	switch batch.Header.StandardEntryClassCode {
@@ -1034,7 +943,6 @@
 		}
 		if entry.Addenda05 != nil {
 			return batch.Error("Addenda05", ErrBatchAddendaCategory, entry.Category)
->>>>>>> 207dd02e
 		}
 	}
 	if batch.Header.StandardEntryClassCode != COR {
